#!/usr/bin/env python
# encoding: utf-8

from collections import namedtuple
from datasketch import MinHash
from graphviz import Digraph
import hashlib
import json
import math
import networkx as nx
import os
import os.path
import re
import spacy
import statistics
import string

DEBUG = False # True

ParsedGraf = namedtuple('ParsedGraf', 'id, sha1, graf')
WordNode = namedtuple('WordNode', 'word_id, raw, root, pos, keep, idx')
RankedLexeme = namedtuple('RankedLexeme', 'text, rank, ids, pos, count')
SummarySent = namedtuple('SummarySent', 'dist, idx, text')


######################################################################
## filter the novel text versus quoted text in an email message

PAT_FORWARD = re.compile("\n\-+ Forwarded message \-+\n")
PAT_REPLIED = re.compile("\nOn.*\d+.*\n?wrote\:\n+\>")
PAT_UNSUBSC = re.compile("\n\-+\nTo unsubscribe,.*\nFor additional commands,.*")


def split_grafs (lines):
    """
    segment the raw text into paragraphs
    """
    graf = []

    for line in lines:
        line = line.strip()

        if len(line) < 1:
            if len(graf) > 0:
                yield "\n".join(graf)
                graf = []
        else:
            graf.append(line)

    if len(graf) > 0:
        yield "\n".join(graf)


def filter_quotes (text, is_email=True):
    """
    filter the quoted text out of a message
    """
    global DEBUG
    global PAT_FORWARD, PAT_REPLIED, PAT_UNSUBSC

    if is_email:
        text = filter(lambda x: x in string.printable, text)

        if DEBUG:
            print("text:", text)

        # strip off quoted text in a forward
        m = PAT_FORWARD.split(text, re.M)

        if m and len(m) > 1:
            text = m[0]

        # strip off quoted text in a reply
        m = PAT_REPLIED.split(text, re.M)

        if m and len(m) > 1:
            text = m[0]

        # strip off any trailing unsubscription notice
        m = PAT_UNSUBSC.split(text, re.M)

        if m:
            text = m[0]

    # replace any remaining quoted text with blank lines
    lines = []

    for line in text.split("\n"):
        if line.startswith(">"):
            lines.append("")
        else:
            lines.append(line)

    return list(split_grafs(lines))


######################################################################
## parse and markup text paragraphs for semantic analysis

PAT_PUNCT = re.compile(r'^\W+$')
PAT_SPACE = re.compile(r'\_+$')

POS_KEEPS = ['v', 'n', 'j']
POS_LEMMA = ['v', 'n']
UNIQ_WORDS = { ".": 0 }


def is_not_word (word):
    return PAT_PUNCT.match(word) or PAT_SPACE.match(word)


def get_word_id (root):
    """
    lookup/assign a unique identify for each word root
    """
    global UNIQ_WORDS

    # in practice, this should use a microservice via some robust
    # distributed cache, e.g., Redis, Cassandra, etc.
    if root not in UNIQ_WORDS:
        UNIQ_WORDS[root] = len(UNIQ_WORDS)

    return UNIQ_WORDS[root]


def fix_microsoft (foo):
    """
    fix special case for `c#`, `f#`, etc.; thanks Microsoft
    """
    i = 0
    bar = []

    while i < len(foo):
        text, lemma, pos, tag = foo[i]

        if (text == "#") and (i > 0):
            prev_tok = bar[-1]

            prev_tok[0] += "#"
            prev_tok[1] += "#"

            bar[-1] = prev_tok
        else:
            bar.append(foo[i])

        i += 1

    return bar


def fix_hypenation (foo):
    """
    fix hyphenation in the word list for a parsed sentence
    """
    i = 0
    bar = []

    while i < len(foo):
        text, lemma, pos, tag = foo[i]

        if (tag == "HYPH") and (i > 0) and (i < len(foo) - 1):
            prev_tok = bar[-1]
            next_tok = foo[i + 1]

            prev_tok[0] += "-" + next_tok[0]
            prev_tok[1] += "-" + next_tok[1]

            bar[-1] = prev_tok
            i += 2
        else:
            bar.append(foo[i])
            i += 1

    return bar


def parse_graf (doc_id, graf_text, base_idx, spacy_nlp=None):
    """
    CORE ALGORITHM: parse and markup sentences in the given paragraph
    """
    global DEBUG
    global POS_KEEPS, POS_LEMMA, SPACY_NLP

    # set up the spaCy NLP parser
    if not spacy_nlp:
        if not SPACY_NLP:
            SPACY_NLP = spacy.load("en_core_web_sm")

        spacy_nlp = SPACY_NLP

    markup = []
    new_base_idx = base_idx
    doc = spacy_nlp(graf_text)

    for span in doc.sents:
        graf = []
        digest = hashlib.sha1()

        if DEBUG:
            print(span)

        # build a word list, on which to apply corrections
        word_list = []

        for tag_idx in range(span.start, span.end):
            token = doc[tag_idx]

            if DEBUG:
                print("IDX", tag_idx, token.text, token.tag_, token.pos_)
                print("reg", is_not_word(token.text))

            word_list.append([token.text, token.lemma_, token.pos_, token.tag_])

        # scan the parsed sentence, annotating as a list of `WordNode`
        corrected_words = fix_microsoft(fix_hypenation(word_list))

        for tok_text, tok_lemma, tok_pos, tok_tag in corrected_words:
            word = WordNode(word_id=0, raw=tok_text, root=tok_text.lower(), pos=tok_tag, keep=0, idx=new_base_idx)

            if is_not_word(tok_text) or (tok_tag == "SYM"):
                # a punctuation, or other symbol
                pos_family = '.'
                word = word._replace(pos=pos_family)
            else:
                pos_family = tok_tag.lower()[0]

            if pos_family in POS_LEMMA:
                # can lemmatize this word?
                word = word._replace(root=tok_lemma)

            if pos_family in POS_KEEPS:
                word = word._replace(word_id=get_word_id(word.root), keep=1)

            digest.update(word.root.encode('utf-8'))

            # schema: word_id, raw, root, pos, keep, idx
            if DEBUG:
                print(word)

            graf.append(list(word))
            new_base_idx += 1

        markup.append(ParsedGraf(id=doc_id, sha1=digest.hexdigest(), graf=graf))

    return markup, new_base_idx


def parse_doc (json_iter):
    """
    parse one document to prep for TextRank
    """
    global DEBUG

    for meta in json_iter:
        base_idx = 0

        for graf_text in filter_quotes(meta["text"], is_email=False):
            if DEBUG:
                print("graf_text:", graf_text)

            grafs, new_base_idx = parse_graf(meta["id"], graf_text, base_idx)
            base_idx = new_base_idx

            for graf in grafs:
                yield graf


######################################################################
## graph analytics

def get_tiles (graf, size=3):
    """
    generate word pairs for the TextRank graph
    """
    keeps = list(filter(lambda w: w.word_id > 0, graf))
    keeps_len = len(keeps)

    for i in iter(range(0, keeps_len - 1)):
        w0 = keeps[i]

        for j in iter(range(i + 1, min(keeps_len, i + 1 + size))):
            w1 = keeps[j]

            if (w1.idx - w0.idx) <= size:
                yield (w0.root, w1.root,)


def build_graph (json_iter):
    """
    construct the TextRank graph from parsed paragraphs
    """
    global DEBUG, WordNode
    graph = nx.DiGraph()

    for meta in json_iter:
        if DEBUG:
            print(meta["graf"])

        for pair in get_tiles(map(WordNode._make, meta["graf"])):
            if DEBUG:
                print(pair)

            for word_id in pair:
                if not graph.has_node(word_id):
                    graph.add_node(word_id)

            if "edge" in dir(graph):
<<<<<<< HEAD
                graph.edge[pair[0]][pair[1]]["weight"] += 1.0
=======
                graph.adj[pair[0]][pair[1]]["weight"] += 1.0
>>>>>>> 3e14ece3
            else:
                graph.add_edge(pair[0], pair[1], weight=1.0)

    return graph


def write_dot (graph, ranks, path="graph.dot"):
    """
    output the graph in Dot file format
    """
    dot = Digraph()

    for node in graph.nodes():
        dot.node(node, "%s %0.3f" % (node, ranks[node]))

    for edge in graph.edges():
        dot.edge(edge[0], edge[1], constraint="false")

    with open(path, 'w') as f:
        f.write(dot.source)


def render_ranks (graph, ranks, dot_file="graph.dot"):
    """
    render the TextRank graph for visual formats
    """
    if dot_file:
        write_dot(graph, ranks, path=dot_file)

    ## omitted since matplotlib isn't reliable enough
    #import matplotlib.pyplot as plt
    #nx.draw_networkx(graph)
    #plt.savefig(img_file)
    #plt.show()


def text_rank (path):
    """
    run the TextRank algorithm
    """
    graph = build_graph(json_iter(path))
    ranks = nx.pagerank(graph)

    return graph, ranks


######################################################################
## collect key phrases

SPACY_NLP = None
STOPWORDS = None


def load_stopwords (stop_file):
    stopwords = set([])

    # provide a default if needed
    if not stop_file:
        stop_file = "stop.txt"

    # check whether the path is fully qualified
    if os.path.isfile(stop_file):
        stop_path = stop_file

    # check for the file in the current working directory
    else:
        cwd = os.getcwd()
        stop_path = os.path.join(cwd, stop_file)

        # check for the file in the same directory as this code module
        if not os.path.isfile(stop_path):
            loc = os.path.realpath( os.path.join(cwd, os.path.dirname(__file__)) )
            stop_path = os.path.join(loc, stop_file)

    try:
        with open(stop_path, "r") as f:
            for line in f.readlines():
                stopwords.add(line.strip().lower())
    except FileNotFoundError:
        pass

    return stopwords


def find_chunk_sub (phrase, np, i):
    for j in iter(range(0, len(np))):
        p = phrase[i + j]

        if p.text != np[j]:
            return None

    return phrase[i:i + len(np)]


def find_chunk (phrase, np):
    """
    leverage noun phrase chunking
    """
    for i in iter(range(0, len(phrase))):
        parsed_np = find_chunk_sub(phrase, np, i)

        if parsed_np:
            return parsed_np


def enumerate_chunks (phrase, spacy_nlp):
    """
    iterate through the noun phrases
    """
    if (len(phrase) > 1):
        found = False
        text = " ".join([rl.text for rl in phrase])
        doc = spacy_nlp(text.strip())

        for np in doc.noun_chunks:
            if np.text != text:
                found = True
                yield np.text, find_chunk(phrase, np.text.split(" "))

        if not found and all([rl.pos[0] != "v" for rl in phrase]):
            yield text, phrase


def collect_keyword (sent, ranks, stopwords):
    """
    iterator for collecting the single-word keyphrases
    """
    for w in sent:
        if (w.word_id > 0) and (w.root in ranks) and (w.pos[0] in "NV") and (w.root not in stopwords):
            rl = RankedLexeme(text=w.raw.lower(), rank=ranks[w.root]/2.0, ids=[w.word_id], pos=w.pos.lower(), count=1)

            if DEBUG:
                print(rl)

            yield rl


def find_entity (sent, ranks, ent, i):
    if i >= len(sent):
        return None, None
    else:
        for j in iter(range(0, len(ent))):
            w = sent[i + j]

            if w.raw != ent[j]:
                return find_entity(sent, ranks, ent, i + 1)

        w_ranks = []
        w_ids = []

        for w in sent[i:i + len(ent)]:
            w_ids.append(w.word_id)

            if w.root in ranks:
                w_ranks.append(ranks[w.root])
            else:
                w_ranks.append(0.0)

        return w_ranks, w_ids


def collect_entities (sent, ranks, stopwords, spacy_nlp):
    """
    iterator for collecting the named-entities
    """
    global DEBUG
    sent_text = " ".join([w.raw for w in sent])

    if DEBUG:
        print("sent:", sent_text)

    for ent in spacy_nlp(sent_text).ents:
        if DEBUG:
            print("NER:", ent.label_, ent.text)

        if (ent.label_ not in ["CARDINAL"]) and (ent.text.lower() not in stopwords):
            w_ranks, w_ids = find_entity(sent, ranks, ent.text.split(" "), 0)

            if w_ranks and w_ids:
                rl = RankedLexeme(text=ent.text.lower(), rank=w_ranks, ids=w_ids, pos="np", count=1)

                if DEBUG:
                    print(rl)

                yield rl


def collect_phrases (sent, ranks, spacy_nlp):
    """
    iterator for collecting the noun phrases
    """
    tail = 0
    last_idx = sent[0].idx - 1
    phrase = []

    while tail < len(sent):
        w = sent[tail]

        if (w.word_id > 0) and (w.root in ranks) and ((w.idx - last_idx) == 1):
            # keep collecting...
            rl = RankedLexeme(text=w.raw.lower(), rank=ranks[w.root], ids=w.word_id, pos=w.pos.lower(), count=1)
            phrase.append(rl)
        else:
            # just hit a phrase boundary
            for text, p in enumerate_chunks(phrase, spacy_nlp):
                if p:
                    id_list = [rl.ids for rl in p]
                    rank_list = [rl.rank for rl in p]
                    np_rl = RankedLexeme(text=text, rank=rank_list, ids=id_list, pos="np", count=1)

                    if DEBUG:
                        print(np_rl)

                    yield np_rl

            phrase = []

        last_idx = w.idx
        tail += 1


def calc_rms (values):
    """
    calculate a root-mean-squared metric for a list of float values
    """
    #return math.sqrt(sum([x**2.0 for x in values])) / float(len(values))
    # take the max() which works fine
    return max(values)


def normalize_key_phrases (path, ranks, stopwords=None, spacy_nlp=None, skip_ner=True):
    """
    collect keyphrases, named entities, etc., while removing stop words
    """
    global STOPWORDS, SPACY_NLP

    # set up the stop words
    if (type(stopwords) is list) or (type(stopwords) is set):
        # explicit conversion to a set, for better performance
        stopwords = set(stopwords)
    else:
        if not STOPWORDS:
            STOPWORDS = load_stopwords(stopwords)

        stopwords = STOPWORDS

    # set up the spaCy NLP parser
    if not spacy_nlp:
        if not SPACY_NLP:
            SPACY_NLP = spacy.load("en_core_web_sm")

        spacy_nlp = SPACY_NLP

    # collect keyphrases
    single_lex = {}
    phrase_lex = {}

    if isinstance(path, str):
        path = json_iter(path)

    for meta in path:
        sent = [w for w in map(WordNode._make, meta["graf"])]

        for rl in collect_keyword(sent, ranks, stopwords):
            id = str(rl.ids)

            if id not in single_lex:
                single_lex[id] = rl
            else:
                prev_lex = single_lex[id]
                single_lex[id] = rl._replace(count = prev_lex.count + 1)

        if not skip_ner:
            for rl in collect_entities(sent, ranks, stopwords, spacy_nlp):
                id = str(rl.ids)

                if id not in phrase_lex:
                    phrase_lex[id] = rl
                else:
                    prev_lex = phrase_lex[id]
                    phrase_lex[id] = rl._replace(count = prev_lex.count + 1)

        for rl in collect_phrases(sent, ranks, spacy_nlp):
            id = str(rl.ids)

            if id not in phrase_lex:
                phrase_lex[id] = rl
            else:
                prev_lex = phrase_lex[id]
                phrase_lex[id] = rl._replace(count = prev_lex.count + 1)

    # normalize ranks across single keywords and longer phrases:
    #    * boost the noun phrases based on their length
    #    * penalize the noun phrases for repeated words
    rank_list = [rl.rank for rl in single_lex.values()]

    if len(rank_list) < 1:
        max_single_rank = 0
    else:
        max_single_rank = max(rank_list)

    repeated_roots = {}

    for rl in sorted(phrase_lex.values(), key=lambda rl: len(rl), reverse=True):
        rank_list = []

        for i in iter(range(0, len(rl.ids))):
            id = rl.ids[i]

            if not id in repeated_roots:
                repeated_roots[id] = 1.0
                rank_list.append(rl.rank[i])
            else:
                repeated_roots[id] += 1.0
                rank_list.append(rl.rank[i] / repeated_roots[id])

        phrase_rank = calc_rms(rank_list)
        single_lex[str(rl.ids)] = rl._replace(rank = phrase_rank)

    # scale all the ranks together, so they sum to 1.0
    sum_ranks = sum([rl.rank for rl in single_lex.values()])

    for rl in sorted(single_lex.values(), key=lambda rl: rl.rank, reverse=True):
        if sum_ranks > 0.0:
            rl = rl._replace(rank=rl.rank / sum_ranks)
        elif rl.rank == 0.0:
            rl = rl._replace(rank=0.1)

        rl = rl._replace(text=re.sub(r"\s([\.\,\-\+\:\@])\s", r"\1", rl.text))
        yield rl


######################################################################
## sentence significance

def mh_digest (data):
    """
    create a MinHash digest
    """
    num_perm = 512
    m = MinHash(num_perm)

    for d in data:
        m.update(d.encode('utf8'))

    return m


def rank_kernel (path):
    """
    return a list (matrix-ish) of the key phrases and their ranks
    """
    kernel = []

    if isinstance(path, str):
        path = json_iter(path)

    for meta in path:
        if not isinstance(meta, RankedLexeme):
            rl = RankedLexeme(**meta)
        else:
            rl = meta

        m = mh_digest(map(lambda x: str(x), rl.ids))
        kernel.append((rl, m,))

    return kernel


def top_sentences (kernel, path):
    """
    determine distance for each sentence
    """
    key_sent = {}
    i = 0

    if isinstance(path, str):
        path = json_iter(path)

    for meta in path:
        graf = meta["graf"]
        tagged_sent = [WordNode._make(x) for x in graf]
        text = " ".join([w.raw for w in tagged_sent])

        m_sent = mh_digest([str(w.word_id) for w in tagged_sent])
        dist = sum([m_sent.jaccard(m) * rl.rank for rl, m in kernel])
        key_sent[text] = (dist, i)
        i += 1

    for text, (dist, i) in sorted(key_sent.items(), key=lambda x: x[1][0], reverse=True):
        yield SummarySent(dist=dist, idx=i, text=text)


######################################################################
## document summarization

def limit_keyphrases (path, phrase_limit=20):
    """
    iterator for the most significant key phrases
    """
    rank_thresh = None

    if isinstance(path, str):
        lex = []

        for meta in json_iter(path):
            rl = RankedLexeme(**meta)
            lex.append(rl)
    else:
        lex = path

    if len(lex) > 0:
        rank_thresh = statistics.mean([rl.rank for rl in lex])
    else:
            rank_thresh = 0

    used = 0

    for rl in lex:
        if rl.pos[0] != "v":
            if (used > phrase_limit) or (rl.rank < rank_thresh):
                return

            used += 1
            yield rl.text.replace(" - ", "-")


def limit_sentences (path, word_limit=100):
    """
    iterator for the most significant sentences, up to a specified limit
    """
    word_count = 0

    if isinstance(path, str):
        path = json_iter(path)

    for meta in path:
        if not isinstance(meta, SummarySent):
            p = SummarySent(**meta)
        else:
            p = meta

        sent_text = p.text.strip().split(" ")
        sent_len = len(sent_text)

        if (word_count + sent_len) > word_limit:
            break
        else:
            word_count += sent_len
            yield sent_text, p.idx


def make_sentence (sent_text):
    """
    construct a sentence text, with proper spacing
    """
    lex = []
    idx = 0

    for word in sent_text:
        if len(word) > 0:
            if (idx > 0) and not (word[0] in ",.:;!?-\"'"):
                lex.append(" ")

            lex.append(word)

        idx += 1

    return "".join(lex)


######################################################################
## common utilities

def json_iter (path):
    """
    iterator for JSON-per-line in a file pattern
    """
    with open(path, 'r') as f:
        for line in f.readlines():
            yield json.loads(line)


def pretty_print (obj, indent=False):
    """
    pretty print a JSON object
    """

    if indent:
        return json.dumps(obj, sort_keys=True, indent=2, separators=(',', ': '))
    else:
        return json.dumps(obj, sort_keys=True)<|MERGE_RESOLUTION|>--- conflicted
+++ resolved
@@ -305,11 +305,7 @@
                     graph.add_node(word_id)
 
             if "edge" in dir(graph):
-<<<<<<< HEAD
-                graph.edge[pair[0]][pair[1]]["weight"] += 1.0
-=======
                 graph.adj[pair[0]][pair[1]]["weight"] += 1.0
->>>>>>> 3e14ece3
             else:
                 graph.add_edge(pair[0], pair[1], weight=1.0)
 
