# PyTextRank

**PyTextRank** is a Python implementation of *TextRank* as a
[spaCy pipeline extension](https://spacy.io/universe/project/spacy-pytextrank),
used to:

  - extract the top-ranked phrases from text documents
  - run low-cost extractive summarization of text documents
  - help infer links from unstructured text into structured data


## Background

One of the goals for **PyTextRank** is to provide support (eventually) for
[*entity linking*](http://nlpprogress.com/english/entity_linking.html),
in contrast to the more commonplace usage of
[*named entity recognition*](http://nlpprogress.com/english/named_entity_recognition.html).
These approaches can be used together in complementary ways to improve
the results overall.

The introduction of graph algorithms -- notably,
[*eigenvector centrality*](https://demonstrations.wolfram.com/NetworkCentralityUsingEigenvectors/)
-- provides a more flexible and robust basis for integrating additional
techniques that enhance the natural language work being performed.
The entity linking aspects here are still a *work-in-progress* scheduled 
for a later release.

Internally **PyTextRank** constructs a *lemma graph* to represent links
among the candidate phrases (e.g., unrecognized entities) and their
supporting language.
Generally speaking, any means of enriching that graph prior to phrase
ranking will tend to improve results.
Possible ways to enrich the lemma graph include
[*coreference resolution*](http://nlpprogress.com/english/coreference_resolution.html)
and
[*semantic relations*](https://en.wikipedia.org/wiki/Hyponymy_and_hypernymy),
as well as leveraging *knowledge graphs* in the general case.

For example,
[WordNet](https://spacy.io/universe/project/spacy-wordnet)
and
[DBpedia](https://wiki.dbpedia.org/)
both provide means for inferring links among entities, and purpose-built knowledge
graphs can be applied for specific use cases.
These can help enrich a lemma graph even in cases where links are not explicit 
within the text.
Consider a paragraph that mentions `cats` and `kittens` in different sentences: 
an implied semantic relation exists between the two nouns since the lemma `kitten` 
is a hyponym of the lemma `cat` -- such that an inferred link can be added 
between them.

This has an additional benefit of linking parsed and annotated documents
into more structured data, and can also be used to support
[*knowledge graph construction*](https://www.akbc.ws/).

The *TextRank* algorithm used here is based on research published in:  
["TextRank: Bringing Order into Text"](https://web.eecs.umich.edu/~mihalcea/papers/mihalcea.emnlp04.pdf)  
[**Rada Mihalcea**](https://web.eecs.umich.edu/~mihalcea/), 
[**Paul Tarau**](https://www.cse.unt.edu/~tarau/)  
[*Empirical Methods in Natural Language Processing*](https://www.researchgate.net/publication/200044196_TextRank_Bringing_Order_into_Texts) (2004)

Several modifications in **PyTextRank** improve on the algorithm originally
described in the paper:

  - fixed a bug: see [Java impl, 2008](https://github.com/ceteri/textrank)
  - use *lemmatization* in place of stemming
  - include verbs in the graph (but not in the resulting phrases)
  - leverage preprocessing via *noun chunking* and *named entity recognition*
  - provide *extractive summarization* based on ranked phrases

This implementation was inspired by the
[Williams 2016](http://mike.place/2016/summarization/)
talk on text summarization.
Note that while **much better** approaches exit for
[*summarizing text*](http://nlpprogress.com/english/summarization.html),
questions linger about some of the top contenders -- see:
[1](https://arxiv.org/abs/1909.03004),
[2](https://arxiv.org/abs/1906.02243).
Arguably, having alternatives such as this allow for cost trade-offs.


## Installation

Prerequisites:

- [Python 3.5+](https://www.python.org/downloads/)
- [spaCy](https://spacy.io/docs/usage/)
- [NetworkX](http://networkx.readthedocs.io/)
- [GraphViz](https://graphviz.readthedocs.io/)

To install from [PyPi](https://pypi.python.org/pypi/pytextrank):

```
pip install pytextrank
python -m spacy download en_core_web_sm
```

If you install directly from this Git repo, be sure to install the dependencies
as well:

```
pip install -r requirements.txt
python -m spacy download en_core_web_sm
```


## Usage

```
import spacy
import pytextrank

# example text
text = "Compatibility of systems of linear constraints over the set of natural numbers. Criteria of compatibility of a system of linear Diophantine equations, strict inequations, and nonstrict inequations are considered. Upper bounds for components of a minimal set of solutions and algorithms of construction of minimal generating sets of solutions for all types of systems are given. These criteria and the corresponding algorithms for constructing a minimal supporting set of solutions can be used in solving all the considered types systems and systems of mixed types."

# load a spaCy model, depending on language, scale, etc.
nlp = spacy.load("en_core_web_sm")

# add PyTextRank to the spaCy pipeline
tr = pytextrank.TextRank()
nlp.add_pipe(tr.PipelineComponent, name="textrank", last=True)

doc = nlp(text)

# examine the top-ranked phrases in the document
for p in doc._.phrases:
    print("{:.4f} {:5d}  {}".format(p.rank, p.count, p.text))
    print(p.chunks)
```

For other example usage, see the 
[PyTextRank wiki](https://github.com/DerwenAI/pytextrank/wiki).
If you need to troubleshoot any problems:

  - use [GitHub issues](https://github.com/DerwenAI/pytextrank/issues) (most recommended)
  - search [related discussions on StackOverflow](https://stackoverflow.com/search?q=pytextrank)
  - tweet to `#textrank` on [Twitter](https://twitter.com/search?q=%23textrank) (cc `@pacoid`)

For related course materials and training, please check for calendar updates in the article
["Natural Language Processing in Python"](https://medium.com/derwen/natural-language-processing-in-python-832b0a99791b).

Let us know if you find this package useful, tell us about use cases, 
describe what else you would like to see integrated, etc.
For inquiries about consulting work in machine learning, natural language,
knowledge graph, and other AI applications, contact 
[Derwen, Inc.](https://derwen.ai/contact)


## Links

  - https://spacy.io/universe/project/spacy-pytextrank
  - https://pypi.org/project/pytextrank/


## Testing

To run the unit tests:

```
coverage run -m unittest discover
```

To generate a coverage report and upload it to the `codecov.io`
reporting site:

```
coverage report
bash <(curl -s https://codecov.io/bash) -t @.cc_token
```

Test coverage reports can be viewed at
<https://codecov.io/gh/DerwenAI/pytextrank>


## License and Copyright

Source code for **PyTextRank** plus its logo, documentation, and examples
have an [MIT license](https://spdx.org/licenses/MIT.html) which is
succinct and simplifies use in commercial applications.

All materials herein are Copyright &copy; 2016-2021 Derwen, Inc.


## Attribution

<<<<<<< HEAD
Please use the following BibTeX entry for citing **PyTextRank** if you 
use it in your research or software.
Citations are helpful for the continued development and maintenance of this library.
=======
Please use the following BibTeX entry for citing **PyTextRank** if you use it in your research or software.
Citations are helpful for the continued development and maintenance of the library.
>>>>>>> 23787dc7

```
@software{PyTextRank,
  author = {Paco Nathan},
  title = {{PyTextRank, a Python implementation of TextRank for phrase extraction and summarization of text documents}},
  year = 2016,
  publisher = {Derwen},
  url = {https://github.com/DerwenAI/pytextrank}
}
```


## TODOs

<<<<<<< HEAD
  - [`kglab`](https://github.com/DerwenAI/kglab) integration
  - generate MkDocs
  - MyPy and PyLint coverage
  - include more unit tests
=======
  - build a conda package
>>>>>>> 23787dc7
  - show examples of `spacy-wordnet` to enrich the lemma graph
  - leverage `neuralcoref` to enrich the lemma graph
  - generate a phrase graph, with entity linking into Wikidata, etc.
  - include more unit tests
  - fix Sphinx errors, generate docs


## Kudos

Many thanks to our contributors:
[@louisguitton](https://github.com/louisguitton),
[@htmartin](https://github.com/htmartin),
[@williamsmj](https://github.com/williamsmj/),
[@mattkohl](https://github.com/mattkohl),
[@vanita5](https://github.com/vanita5),
[@HarshGrandeur](https://github.com/HarshGrandeur),
[@mnowotka](https://github.com/mnowotka),
[@kjam](https://github.com/kjam),
[@dvsrepo](https://github.com/dvsrepo),
[@SaiThejeshwar](https://github.com/SaiThejeshwar),
[@laxatives](https://github.com/laxatives),
[@dimmu](https://github.com/dimmu), 
[@JasonZhangzy1757](https://github.com/JasonZhangzy1757), 
[@jake-aft](https://github.com/jake-aft),
[@junchen1992](https://github.com/junchen1992),
[@Ankush-Chander](https://github.com/Ankush-Chander),
[@shyamcody](https://github.com/shyamcody),
[@chikubee](https://github.com/chikubee),
encouragement from the wonderful folks at [spaCy](https://github.com/explosion/spaCy),
plus general support from [Derwen, Inc.](https://derwen.ai/)

[![thx noam](https://github.com/DerwenAI/pytextrank/blob/master/docs/noam.jpg)](https://memegenerator.net/img/instances/66942896.jpg)<|MERGE_RESOLUTION|>--- conflicted
+++ resolved
@@ -183,14 +183,9 @@
 
 ## Attribution
 
-<<<<<<< HEAD
 Please use the following BibTeX entry for citing **PyTextRank** if you 
 use it in your research or software.
 Citations are helpful for the continued development and maintenance of this library.
-=======
-Please use the following BibTeX entry for citing **PyTextRank** if you use it in your research or software.
-Citations are helpful for the continued development and maintenance of the library.
->>>>>>> 23787dc7
 
 ```
 @software{PyTextRank,
@@ -205,14 +200,10 @@
 
 ## TODOs
 
-<<<<<<< HEAD
   - [`kglab`](https://github.com/DerwenAI/kglab) integration
   - generate MkDocs
   - MyPy and PyLint coverage
   - include more unit tests
-=======
-  - build a conda package
->>>>>>> 23787dc7
   - show examples of `spacy-wordnet` to enrich the lemma graph
   - leverage `neuralcoref` to enrich the lemma graph
   - generate a phrase graph, with entity linking into Wikidata, etc.
